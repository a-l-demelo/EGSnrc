--- conflicted
+++ resolved
@@ -57,10 +57,4 @@
 [submit an issue](https://github.com/nrc-cnrc/EGSnrc/issues). For more extensive
 contributions, familiarize yourself with git and github, work on your own EGSnrc
 project fork and open a
-<<<<<<< HEAD
-[pull request](https://github.com/nrc-cnrc/EGSnrc/issues). Note that significant
-contributions will require a transfer of copyright to the National Research
-Council of Canada before they can be merged into the EGSnrc distribution.
-=======
 [pull request](https://github.com/nrc-cnrc/EGSnrc/issues).
->>>>>>> 5b43a40c
